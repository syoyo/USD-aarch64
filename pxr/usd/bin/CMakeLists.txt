--- conflicted
+++ resolved
@@ -8,14 +8,9 @@
     usdstitch
     usdstitchclips
     usdzip
-<<<<<<< HEAD
     #sdfdump
     #sdffilter
-=======
-    sdfdump
-    sdffilter
     usdtree
->>>>>>> 38c70fb8
 )
 
 foreach(d ${DIRS})
